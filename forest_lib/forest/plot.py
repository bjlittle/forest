import textwrap
import dateutil
import functools
import numpy

import matplotlib
matplotlib.use('agg')
import matplotlib.pyplot
import matplotlib.cm

import cartopy
import cartopy.crs

import bokeh.models.widgets
import bokeh.plotting

import forest.util
import forest.data

<<<<<<< HEAD
import iris.analysis

BOKEH_TOOLS_LIST = ['pan','wheel_zoom','reset','save','box_zoom','hover']
=======
BOKEH_TOOLS_LIST = ['pan','wheel_zoom','reset','save','box_zoom']
>>>>>>> 77455310

class MissingDataError(Exception):
    def __init__(self, config, var, time):
        self.config = config
        self.var = var
        self.time = time


class ForestPlot(object):

    '''
    Main plot class. The plotting function is create_plot().
    '''
    TITLE_TEXT_WIDTH = 40
    PRESSURE_LEVELS_HPA = range(980, 1030, 2)

    MODE_PLOT = 'plot'
    MODE_LOADING = 'loading'
    MODE_MISSING_DATA = 'missing_data'

    BLANK = 'blank'

    def __init__(self,
                 dataset,
                 model_run_time,
                 po1,
                 figname,
                 plot_var,
                 conf1,
                 reg1,
                 rd1,
                 unit_dict,
                 unit_dict_display,
                 app_path,
                 init_time,
                 ):

        '''Initialisation function for ForestPlot class
        '''

        self.region_dict = rd1
        self.main_plot = None
        self.current_time = init_time
        self.plot_options = po1
        self.dataset = dataset
        self.model_run_time = model_run_time
        self.figure_name = figname
        self.current_var = plot_var
        self._set_config_value(conf1)
        self.current_region = reg1
        self.app_path = app_path
        self.data_bounds = self.region_dict[self.current_region]
        self.selected_point = None
        self.show_colorbar = False
        self.show_axis_ticks = False
        self.use_mpl_title = False
        self.setup_plot_funcs()
        self.setup_pressure_labels()
        self.current_title = ''
        self.stats_string = ''
        self.colorbar_link = plot_var + '_colorbar.png'
        self.bokeh_figure = None
        self.bokeh_image = None
        self.bokeh_img_ds = None
        self.async = False
        self.unit_dict = unit_dict
        self.unit_dict_display = unit_dict_display
        self.stats_widget = None
        self.colorbar_widget = None

        self.current_figsize = (8.0, 6.0)
        self.bokeh_fig_size = (800,600)
        self.coast_res = '50m'
        self.display_mode = ForestPlot.MODE_LOADING

        self.overlay_text = None


    def _set_config_value(self, new_config):

        '''

        '''

        self.current_config = new_config
        self.plot_description = self.dataset[
            self.current_config]['data_type_name']

    def setup_pressure_labels(self):

        '''Create dict of pressure levels, to be used labelling MSLP contour
        plots.

        '''

        self.mslp_contour_label_dict = {}
        for pressure1 in ForestPlot.PRESSURE_LEVELS_HPA:
            self.mslp_contour_label_dict[
                pressure1] = '{0:d}hPa'.format(int(pressure1))

    def setup_plot_funcs(self):

        '''Set up dictionary of plot functions. This is used by the main
        create_plot() function to call the plotting function relevant to the
        specific variable being plotted. There is also a second dictionary
        which is by the update_plot() function, which does the minimum amount
        of work to update the plot, and is used for some option changes,
        mainly a change in the forecast time selected.

        '''

        self.plot_funcs = {'precipitation': self.plot_precip,
                           'accum_precip_3hr': self.plot_precip,
                           'accum_precip_6hr': self.plot_precip,
                           'accum_precip_12hr': self.plot_precip,
                           'accum_precip_24hr': self.plot_precip,
                           'wind_vectors': self.plot_wind_vectors,
                           'wind_mslp': self.plot_wind_mslp,
                           'wind_streams': self.plot_wind_streams,
                           'mslp': self.plot_mslp,
                           'air_temperature': self.plot_air_temp,
                           'cloud_fraction': self.plot_cloud,
                           'himawari-8': self.plot_him8,
                           'simim': self.plot_simim,
                           'W': self.plot_sat_simim_imagery,
                           'I': self.plot_sat_simim_imagery,
                           'V': self.plot_sat_simim_imagery,
                           ForestPlot.BLANK: self.create_blank,
                           }

        self.update_funcs = {'precipitation': self.update_precip,
                             'accum_precip_3hr': self.update_precip,
                             'accum_precip_6hr': self.update_precip,
                             'accum_precip_12hr': self.update_precip,
                             'accum_precip_24hr': self.update_precip,
                             'wind_vectors': self.update_wind_vectors,
                             'wind_mslp': self.update_wind_mslp,
                             'wind_streams': self.update_wind_streams,
                             'mslp': self.update_mslp,
                             'air_temperature': self.update_air_temp,
                             'cloud_fraction': self.update_cloud,
                             'himawari-8': self.update_him8,
                             'simim': self.update_simim,
                             'W': self.update_sat_simim_imagery,
                             'I': self.update_sat_simim_imagery,
                             'V': self.update_sat_simim_imagery,
                             ForestPlot.BLANK: self.create_blank,
                             }

        #timer decorations
        for key1 in self.plot_funcs:
            self.plot_funcs[key1] = \
                forest.util.timer(self.plot_funcs[key1])
        
        self.stats_data_var = dict([(k1,k1) for k1 in self.plot_funcs.keys()])
        self.stats_data_var['wind_vectors'] = forest.data.WIND_SPEED_NAME
        self.stats_data_var['wind_mslp'] = forest.data.WIND_SPEED_NAME
        self.stats_data_var['wind_streams'] = forest.data.WIND_SPEED_NAME

    def update_coords(self, data_cube):

        '''Update the latitude and longitude coordinates for the data.

        '''

        self.coords_lat = data_cube.coords('latitude')[0].points
        self.coords_long = data_cube.coords('longitude')[0].points

    def create_blank(self):

        '''

        '''

        self.main_plot = None
        self.current_title = 'Blank plot'

    def get_data(self, var_name=None):
        config_data = self.dataset[self.current_config]['data']
        if var_name:
            data_cube = config_data.get_data(var_name=var_name,
                                 selected_time = self.current_time)
        else:
            data_cube = config_data.get_data(var_name=self.current_var,
                                             selected_time=self.current_time)
        return data_cube

    def update_precip(self):

        '''Update function for precipitation plots, called by update_plot() when
        precipitation is the selected plot type.

        '''
        data_cube = self.get_data()
        array_for_update = data_cube.data[:-1, :-1].ravel()
        self.main_plot.set_array(array_for_update)
        self.update_title(data_cube)
        self.update_stats(data_cube)

    def plot_precip(self):

        '''Function for creating precipitation plots, called by create_plot when
        precipitation is the selected plot type.

        '''
        data_cube = self.get_data()
        self.update_coords(data_cube)
        self.current_axes.coastlines(resolution=self.coast_res)
        self.main_plot = \
            self.current_axes.pcolormesh(self.coords_long,
                                         self.coords_lat,
                                         data_cube.data,
                                         cmap=self.plot_options[
                                             self.current_var]['cmap'],
                                         norm=self.plot_options[
                                             self.current_var]['norm'],
                                         edgecolor='face',
                                         transform=cartopy.crs.PlateCarree())
        self.update_title(data_cube)
        self.update_stats(data_cube)

    def update_wind_vectors(self):

        '''Update function for wind vector plots, called by update_plot() when
        wind vectors is the selected plot type.

        '''

        wind_speed_cube = self.get_data(forest.data.WIND_SPEED_NAME)

        array_for_update = wind_speed_cube.data[:-1, :-1].ravel()
        self.main_plot.set_array(array_for_update)
        self.update_title(wind_speed_cube)
        self.update_stats(wind_speed_cube)
        wv_u_data = self.get_data(var_name='wv_U').data
        wv_v_data = self.get_data(var_name='wv_V').data
        self.quiver_plot.set_UVC(wv_u_data,
                                 wv_v_data)

    def plot_wind_vectors(self):

        '''Function for creating wind vector plots, called by create_plot when
        wind vectors is the selected plot type.

        '''

        wind_speed_cube = self.get_data(forest.data.WIND_SPEED_NAME)
        self.update_coords(wind_speed_cube)
        self.main_plot = \
            self.current_axes.pcolormesh(self.coords_long,
                                         self.coords_lat,
                                         wind_speed_cube.data,
                                         cmap=self.plot_options[
                                             self.current_var]['cmap'],
                                         norm=self.plot_options[
                                             self.current_var]['norm']
                                         )

        # Add coastlines to the map created by contourf.
        coastline_50m = cartopy.feature.NaturalEarthFeature('physical',
                                                            'coastline',
                                                            self.coast_res,
                                                            edgecolor='0.5',
                                                            facecolor='none')
        self.current_axes.add_feature(coastline_50m)

        self.quiver_plot = \
            self.current_axes.quiver(
                self.get_data('wv_X').data,
                self.get_data('wv_Y').data,
                self.get_data('wv_U').data,
                self.get_data('wv_V').data,
                units='height')
        qk = self.current_axes.quiverkey(self.quiver_plot,
                                         0.9,
                                         0.9,
                                         2,
                                         r'$2 \frac{m}{s}$',
                                         labelpos='E',
                                         coordinates='figure')
        self.update_title(wind_speed_cube)
        self.update_stats(wind_speed_cube)

    def update_wind_mslp(self):

        '''Update function for wind speed with MSLP contours plots, called by
        update_plot() when wind speed with MSLP is the selected plot type.

        '''
        wind_speed_cube = self.get_data(var_name=forest.data.WIND_SPEED_NAME)
        array_for_update = wind_speed_cube.data[:-1, :-1].ravel()
        self.main_plot.set_array(array_for_update)
        # to update contours, remove old elements and generate new contours
        for c1 in self.mslp_contour.collections:
            self.current_axes.collections.remove(c1)

        ap_cube = self.get_data(var_name=forest.data.MSLP_NAME)
        self.mslp_contour = \
            self.current_axes.contour(self.long_grid_mslp,
                                      self.lat_grid_mslp,
                                      ap_cube.data,
                                      levels=ForestPlot.PRESSURE_LEVELS_HPA,
                                      colors='k')
        self.current_axes.clabel(self.mslp_contour,
                                 inline=False,
                                 fmt=self.mslp_contour_label_dict)

        self.update_title(wind_speed_cube)
        self.update_stats(wind_speed_cube)

    def plot_wind_mslp(self):

        '''Function for creating wind speed with MSLP contour plots, called by
        create_plot when wind speed with MSLP contours is the selected plot
        type.

        '''
        wind_speed_cube = self.get_data(var_name=forest.data.WIND_SPEED_NAME)
        self.update_coords(wind_speed_cube)
        self.main_plot = \
            self.current_axes.pcolormesh(self.coords_long,
                                         self.coords_lat,
                                         wind_speed_cube.data,
                                         cmap=self.plot_options[
                                             self.current_var]['cmap'],
                                         norm=self.plot_options[
                                             self.current_var]['norm']
                                         )

        ap_cube = self.get_data(forest.data.MSLP_NAME)
        lat_mslp = ap_cube.coords('latitude')[0].points
        long_mslp = ap_cube.coords('longitude')[0].points
        self.long_grid_mslp, self.lat_grid_mslp = numpy.meshgrid(
            long_mslp, lat_mslp)
        self.mslp_contour = \
            self.current_axes.contour(self.long_grid_mslp,
                                      self.lat_grid_mslp,
                                      ap_cube.data,
                                      levels=ForestPlot.PRESSURE_LEVELS_HPA,
                                      colors='k')
        self.current_axes.clabel(self.mslp_contour,
                                 inline=False,
                                 fmt=self.mslp_contour_label_dict)

        # Add coastlines to the map created by contourf.
        coastline_50m = cartopy.feature.NaturalEarthFeature('physical',
                                                            'coastline',
                                                            self.coast_res,
                                                            edgecolor='0.5',
                                                            facecolor='none')

        self.current_axes.add_feature(coastline_50m)
        self.update_title(wind_speed_cube)

    def update_wind_streams(self):

        '''Update function for wind streamline plots, called by update_plot()
        when wind streamlines is the selected plot type.

        '''

        wind_speed_cube = self.get_data(var_name=forest.data.WIND_SPEED_NAME)
        array_for_update = wind_speed_cube.data[:-1, :-1].ravel()
        self.main_plot.set_array(array_for_update)
        self.update_title(wind_speed_cube)
        self.update_stats(wind_speed_cube)

        # remove old plot elements if they are still present
        self.current_axes.collections.remove(self.wind_stream_plot.lines)
        for p1 in self.wind_stream_patches:
            self.current_axes.patches.remove(p1)

        pl1 = list(self.current_axes.patches)
        self.wind_stream_plot = \
            self.current_axes.streamplot(
                self.get_data(var_name='wv_X_grid').data,
                self.get_data(var_name='wv_Y_grid').data,
                self.get_data(var_name='wv_U').data,
                self.get_data(var_name='wv_V').data,
                color='k',
                density=[0.5, 1.0])
        # we need to manually keep track of arrows so they can be removed when
        # the plot is updated
        pl2 = list(self.current_axes.patches)
        self.wind_stream_patches = [p1 for p1 in pl2 if p1 not in pl1]

        self.update_stats(wind_speed_cube)

    def plot_wind_streams(self):

        '''Function for creating wind streamline plots, called by create_plot when
        wind streamlines is the selected plot type.

        '''
        wind_speed_cube = self.get_data(var_name=forest.data.WIND_SPEED_NAME)
        self.update_coords(wind_speed_cube)
        self.main_plot = \
            self.current_axes.pcolormesh(self.coords_long,
                                         self.coords_lat,
                                         wind_speed_cube.data,
                                         cmap=self.plot_options[
                                             self.current_var]['cmap'],
                                         norm=self.plot_options[
                                             self.current_var]['norm']
                                         )
        pl1 = list(self.current_axes.patches)

        self.wind_stream_plot = \
            self.current_axes.streamplot(
                self.get_data(var_name='wv_X_grid').data,
                self.get_data(var_name='wv_Y_grid').data,
                self.get_data(var_name='wv_U').data,
                self.get_data(var_name='wv_V').data,
                color='k',
                density=[0.5, 1.0])

        # we need to manually keep track of arrows so they can be removed when
        # the plot is updated
        pl2 = list(self.current_axes.patches)
        self.wind_stream_patches = [p1 for p1 in pl2 if p1 not in pl1]

        # Add coastlines to the map created by contourf.
        coastline_50m = cartopy.feature.NaturalEarthFeature('physical',
                                                            'coastline',
                                                            self.coast_res,
                                                            edgecolor='0.5',
                                                            facecolor='none')
        self.current_axes.add_feature(coastline_50m)
        self.update_title(wind_speed_cube)
        self.update_stats(wind_speed_cube)


    def update_air_temp(self):

        '''Update function for air temperature plots, called by update_plot() when
        air temperature is the selected plot type.

        '''

        at_cube = self.get_data()
        array_for_update = at_cube.data[:-1, :-1].ravel()
        self.main_plot.set_array(array_for_update)
        self.update_title(at_cube)
        self.update_stats(at_cube)

    def plot_air_temp(self):

        '''Function for creating air temperature plots, called by create_plot when
        air temperature is the selected plot type.

        '''

        at_cube = self.get_data()
        self.update_coords(at_cube)
        self.main_plot = \
            self.current_axes.pcolormesh(self.coords_long,
                                         self.coords_lat,
                                         at_cube.data,
                                         cmap=self.plot_options[
                                             self.current_var]['cmap'],
                                         norm=self.plot_options[
                                             self.current_var]['norm']
                                         )

        # Add coastlines to the map created by contourf.
        coastline_50m = cartopy.feature.NaturalEarthFeature('physical',
                                                            'coastline',
                                                            self.coast_res,
                                                            edgecolor='0.5',
                                                            facecolor='none')
        self.current_axes.add_feature(coastline_50m)
        self.update_title(at_cube)
        self.update_stats(at_cube)

    def update_mslp(self):

        '''Update function for MSLP plots, called by update_plot() when
        MSLP is the selected plot type.

        '''
        ap_cube = self.get_data()
        array_for_update = ap_cube.data[:-1, :-1].ravel()
        self.main_plot.set_array(array_for_update)
        self.update_title(ap_cube)
        self.update_stats(ap_cube)

    def plot_mslp(self):

        '''Function for creating MSLP plots, called by create_plot when
        MSLP is the selected plot type.

        '''

        ap_cube = self.get_data()
        self.update_coords(ap_cube)
        self.main_plot = \
            self.current_axes.pcolormesh(self.coords_long,
                                         self.coords_lat,
                                         ap_cube.data,
                                         cmap=self.plot_options[
                                             self.current_var]['cmap'],
                                         norm=self.plot_options[
                                             self.current_var]['norm']
                                         )

        # Add coastlines to the map created by contourf.
        coastline_50m = cartopy.feature.NaturalEarthFeature('physical',
                                                            'coastline',
                                                            self.coast_res,
                                                            edgecolor='0.5',
                                                            facecolor='none')
        self.current_axes.add_feature(coastline_50m)
        self.update_title(ap_cube)
        self.update_stats(ap_cube)

    def update_cloud(self):

        '''Update function for cloud fraction plots, called by update_plot() when
        cloud fraction is the selected plot type.

        '''

        cloud_cube = self.get_data()
        array_for_update = cloud_cube.data[:-1, :-1].ravel()
        self.main_plot.set_array(array_for_update)
        self.update_title(cloud_cube)
        self.update_stats(cloud_cube)

    def plot_cloud(self):

        '''Function for creating cloud fraction plots, called by create_plot when
        cloud fraction is the selected plot type.

        '''

        cloud_cube = self.get_data()
        self.update_coords(cloud_cube)
        self.main_plot = \
            self.current_axes.pcolormesh(self.coords_long,
                                         self.coords_lat,
                                         cloud_cube.data,
                                         cmap=self.plot_options[
                                             self.current_var]['cmap'],
                                         norm=self.plot_options[
                                             self.current_var]['norm']
                                         )

        # Add coastlines to the map created by contourf.
        coastline_50m = cartopy.feature.NaturalEarthFeature('physical',
                                                            'coastline',
                                                            self.coast_res,
                                                            edgecolor='0.5',
                                                            facecolor='none')
        self.current_axes.add_feature(coastline_50m)
        self.update_title(cloud_cube)
        self.update_stats(cloud_cube)

    def update_him8(self):

        '''Update function for himawari-8 image plots, called by update_plot()
        when cloud fraction is the selected plot type.

        '''
        him8_image = self.dataset[
            'himawari-8']['data'].get_data(self.current_var, selected_time=self.current_time)
        self.current_axes.images.remove(self.main_plot)
        self.main_plot = self.current_axes.imshow(him8_image,
                                                  extent=(self.data_bounds[2],
                                                          self.data_bounds[3],
                                                          self.data_bounds[0],
                                                          self.data_bounds[1]),
                                                  origin='upper')
        self.update_title(None)

    def plot_him8(self):

        '''Function for creating himawari-8 image plots, called by create_plot()
        when cloud fraction is the selected plot type.

        '''

        him8_data = self.dataset['himawari-8']['data']
        him8_image = him8_data.get_data(self.current_var,
                                        selected_time=self.current_time)
        self.main_plot = self.current_axes.imshow(him8_image,
                                                  extent=(self.data_bounds[2],
                                                          self.data_bounds[3],
                                                          self.data_bounds[0],
                                                          self.data_bounds[1]),
                                                  origin='upper')

        # Add coastlines to the map created by contourf.
        coastline_50m = cartopy.feature.NaturalEarthFeature('physical',
                                                            'coastline',
                                                            self.coast_res,
                                                            edgecolor='g',
                                                            alpha=0.5,
                                                            facecolor='none')

        self.current_axes.add_feature(coastline_50m)
        self.current_axes.set_extent((self.data_bounds[2],
                                      self.data_bounds[3],
                                      self.data_bounds[0],
                                      self.data_bounds[1]))

        self.update_title(None)

    def update_simim(self):

        '''Update function for himawari-8 image plots, called by update_plot()
        when cloud fraction is the selected plot type.

        '''

        simim_cube = self.dataset['simim']['data'].get_data(
            self.current_var, selected_time=self.current_time)
        array_for_update = simim_cube.data[:-1, :-1].ravel()
        self.main_plot.set_array(array_for_update)
        self.update_title(None)

    def plot_simim(self):

        '''Function for creating himawari-8 image plots, called by create_plot()
        when cloud fraction is the selected plot type.

        '''

        simim_cube = self.dataset['simim']['data'].get_data(self.current_var,
                                                            selected_time=self.current_time)
        lats = simim_cube.coord('grid_latitude').points
        lons = simim_cube.coord('grid_longitude').points
        self.main_plot = \
            self.current_axes.pcolormesh(lons,
                                         lats,
                                         simim_cube.data,
                                         cmap=self.plot_options[
                                             self.current_var]['cmap'],
                                         norm=self.plot_options[
                                             self.current_var]['norm']
                                         )

        # Add coastlines to the map created by contourf
        coastline_50m = cartopy.feature.NaturalEarthFeature('physical',
                                                            'coastline',
                                                            self.coast_res,
                                                            edgecolor='g',
                                                            alpha=0.5,
                                                            facecolor='none')

        self.current_axes.add_feature(coastline_50m)
        self.current_axes.set_extent((self.data_bounds[2],
                                      self.data_bounds[3],
                                      self.data_bounds[0],
                                      self.data_bounds[1]))

        self.update_title(None)

    def update_sat_simim_imagery(self):

        '''

        '''

        if self.current_config == 'himawari-8':
            self.update_him8()
        elif self.current_config == 'simim':
            self.update_simim()

    def plot_sat_simim_imagery(self):

        '''

        '''

        if self.current_config == 'himawari-8':
            self.plot_him8()
        elif self.current_config == 'simim':
            self.plot_simim()

    @forest.util.timer
    def update_stats(self, current_cube):

        '''

        '''
        data_to_process = current_cube.data
        stats_str_list = [self.current_title]
        unit_str = self.unit_dict_display[self.current_var]
        max_val = numpy.max(data_to_process)
        min_val = numpy.min(data_to_process)
        mean_val = numpy.mean(data_to_process)
        std_val = numpy.std(data_to_process)
        rms_val = numpy.sqrt(numpy.mean(numpy.power(data_to_process, 2.0)))
        model_run_info = 'Current model run start time: '
        mr_dtobj = dateutil.parser.parse(self.model_run_time)
        model_run_info += '{dt.year:d}-{dt.month:02d}-{dt.day:02d} '
        model_run_info += '{dt.hour:02d}{dt.minute:02d}Z'
        model_run_info = model_run_info.format(dt=mr_dtobj)

        selected_pt_info = 'No point selected'
        if self.selected_point is not None:
            if self.selected_point[0] > 0.0:
                lat_str = '{0:.2f} N'.format(abs(self.selected_point[0]))
            else:
                lat_str = '{0:.2f} S'.format(abs(self.selected_point[0]))

            if self.selected_point[1] > 0.0:
                long_str = '{0:.2f} E'.format(abs(self.selected_point[1]))
            else:
                long_str = '{0:.2f} W'.format(abs(self.selected_point[1]))


            sample_pts = [('latitude', self.selected_point[0]),
                          ('longitude', self.selected_point[1])]
            select_val_cube = \
                current_cube.interpolate(sample_pts,
                                            iris.analysis.Linear())

            select_val = float(select_val_cube.data)

            field_val_str = \
                'value: {val:.2f} {unit_str}'.format(val=select_val,
                                                     unit_str=unit_str)

            selected_pt_info = 'selected point {lat},{long}<br>'
            selected_pt_info += 'field value {fv}'
            selected_pt_info = selected_pt_info.format(lat=lat_str,
                                                       long=long_str,
                                                       fv=field_val_str)


        stats_str_list += [model_run_info,'']
        stats_str_list += [selected_pt_info, '']
        stats_str_list += ['Max = {0:.4f} {1}'.format(max_val, unit_str)]
        stats_str_list += ['Min = {0:.4f} {1}'.format(min_val, unit_str)]
        stats_str_list += ['Mean = {0:.4f} {1}'.format(mean_val, unit_str)]
        stats_str_list += ['STD = {0:.4f} {1}'.format(std_val, unit_str)]
        stats_str_list += ['RMS = {0:.4f} {1}'.format(rms_val, unit_str)]

        self.stats_string = '</br>'.join(stats_str_list)

    @forest.util.timer
    def update_title(self, current_cube):

        '''Update plot title.

        '''

        try:
            datestr1 = forest.util.get_time_str(self.current_time)
        except:
            datestr1 = self.current_time

        str1 = \
            '{plot_desc} {var_name} at {fcst_time}'.format(
                var_name=self.current_var,
                fcst_time=datestr1,
                plot_desc=self.plot_description,
                )
        self.current_title = \
            '\n'.join(textwrap.wrap(str1,
                                    ForestPlot.TITLE_TEXT_WIDTH))
    @forest.util.timer
    def create_plot(self):

        '''Main plotting function. Generic elements of the plot are created
        here, and then the plotting function for the specific variable is
        called using the self.plot_funcs dictionary.
        
        '''

        self.create_matplotlib_fig()
        self.create_bokeh_img_plot_from_fig()

        return self.bokeh_figure

<<<<<<< HEAD
    @forest.util.timer
    def create_matplotlib_fig(self):

        '''

        '''
=======
    @functools.lru_cache(maxsize=32)
    def _do_mpl_plotting(self,
                         current_var,
                         current_time,
                         current_config,
                         current_region,
                         ):
        #execute plotting using process pool executor for true multiprocessing
>>>>>>> 77455310
        self.current_figure = matplotlib.pyplot.figure(self.figure_name,
                                                       figsize=self.current_figsize)
        self.current_figure.clf()
        self.current_axes = \
            self.current_figure.add_subplot(
                111,
                projection=cartopy.crs.PlateCarree())
        self.current_axes.set_position([0, 0, 1, 1])
        self.plot_funcs[self.current_var]()
        img_array = None
        if self.main_plot:
            if self.use_mpl_title:
                self.current_axes.set_title(self.current_title)
            self.current_axes.set_xlim(
                self.data_bounds[2], self.data_bounds[3])
            self.current_axes.set_ylim(
                self.data_bounds[0], self.data_bounds[1])
            self.current_axes.xaxis.set_visible(self.show_axis_ticks)
            self.current_axes.yaxis.set_visible(self.show_axis_ticks)
            if self.show_colorbar:
                self.current_figure.colorbar(self.main_plot,
                                             orientation='horizontal')

            self.current_figure.canvas.draw()

<<<<<<< HEAD
    def _setup_tools(self):
        self.bokeh_tools = dict([(k1,None) for k1 in BOKEH_TOOLS_LIST])
        if 'pan' in BOKEH_TOOLS_LIST:
            self.bokeh_tools['pan'] = bokeh.models.PanTool()
        if 'wheel_zoom' in BOKEH_TOOLS_LIST:
            self.bokeh_tools['wheel_zoom'] = bokeh.models.WheelZoomTool()
        if 'reset' in BOKEH_TOOLS_LIST:
            self.bokeh_tools['reset'] = bokeh.models.ResetTool()
        if 'save' in BOKEH_TOOLS_LIST:
            self.bokeh_tools['save'] = bokeh.models.SaveTool()
        if 'box_zoom' in BOKEH_TOOLS_LIST:
            self.bokeh_tools['box_zoom'] = bokeh.models.BoxZoomTool()
        if 'hover' in BOKEH_TOOLS_LIST:
            self.bokeh_tools['hover'] = bokeh.models.HoverTool(
                tooltips=[
                    ("(x,y)", "($x, $y)"),
                ])

        self.active_bokeh_tools = {}
        self.active_bokeh_tools['drag'] = self.bokeh_tools['pan']
        self.active_bokeh_tools['inspect'] = self.bokeh_tools['hover']
        self.active_bokeh_tools['scroll'] = self.bokeh_tools['wheel_zoom']
        self.active_bokeh_tools['tap'] = None




    def create_bokeh_img_plot_from_fig(self):
=======
            img_array = forest.util.get_image_array_from_figure(
                self.current_figure)

        stats = self.stats_string
        title = self.current_title
        return (img_array, stats, title)

    @forest.util.timer
    def create_matplotlib_fig(self):
>>>>>>> 77455310

        '''

        '''
        (self.current_img_array,
        self.stats_string,
        self.current_title) = self._do_mpl_plotting(self.current_var,
                                                    self.current_time,
                                                    self.current_config,
                                                    self.current_region,
                                                    )

    @forest.util.timer
    def create_bokeh_img_plot_from_fig(self):

        '''

        '''
        print('executing create_bokeh_img_plot_from_fig')
        cur_region = self.region_dict[self.current_region]

        # Set figure navigation limits
        x_limits = bokeh.models.Range1d(cur_region[2], cur_region[3],
                                        bounds=(cur_region[2], cur_region[3]))
        y_limits = bokeh.models.Range1d(cur_region[0], cur_region[1],
                                        bounds=(cur_region[0], cur_region[1]))

        self._setup_tools()
        tools_list = \
            [self.bokeh_tools[k1] for k1 in self.bokeh_tools.keys()]

        # Initialize figure
        self.bokeh_figure = \
            bokeh.plotting.figure(plot_width=self.bokeh_fig_size[0],
                                  plot_height=self.bokeh_fig_size[1],
                                  x_range=x_limits,
                                  y_range=y_limits,
                                  tools=tools_list,
                                  )
        cur_tb = self.bokeh_figure.toolbar
        cur_tb.active_drag = self.active_bokeh_tools['drag']
        cur_tb.active_inspect = self.active_bokeh_tools['inspect']
        cur_tb.active_tap = self.active_bokeh_tools['tap']
        cur_tb.active_scroll = self.active_bokeh_tools['scroll']

        if self.current_img_array is not None:
            self.create_bokeh_img()
        else:

            mid_x = (cur_region[2] + cur_region[3]) * 0.5
            mid_y = (cur_region[0] + cur_region[1]) * 0.5
            self.overlay_text = self.bokeh_figure.text(x=[mid_x],
                                                       y=[mid_y],
                                                       text=['Plot loading'],
                                                       text_color=['#FF0000'],
                                                       text_font_size="20pt",
                                                       text_baseline="middle",
                                                       text_align="center",
                                                       )

        self.bokeh_figure.title.text = self.current_title

    def create_bokeh_img(self):

        '''

        '''

        cur_region = self.region_dict[self.current_region]
        # Add mpl image
        latitude_range = cur_region[1] - cur_region[0]
        longitude_range = cur_region[3] - cur_region[2]
        self.bokeh_image = \
            self.bokeh_figure.image_rgba(image=[self.current_img_array],
                                         x=[cur_region[2]],
                                         y=[cur_region[0]],
                                         dw=[longitude_range],
                                         dh=[latitude_range])
        self.bokeh_img_ds = self.bokeh_image.data_source

    def update_bokeh_img_plot_from_fig(self):

        '''

        '''
        cur_region = self.region_dict[self.current_region]
        self.current_figure.set_figwidth(self.current_figsize[0])
        self.current_figure.set_figheight(
            round(self.current_figure.get_figwidth() *
                  (cur_region[1] - cur_region[0]) /
                  (cur_region[3] - cur_region[2]), 2))

        if self.bokeh_img_ds:
            self.bokeh_img_ds.data[u'image'] = [self.current_img_array]
            self.bokeh_img_ds.data[u'x'] = [cur_region[2]]
            self.bokeh_img_ds.data[u'y'] = [cur_region[0]]
            self.bokeh_img_ds.data[u'dw'] = [cur_region[3] - cur_region[2]]
            self.bokeh_img_ds.data[u'dh'] = [cur_region[1] - cur_region[0]]
            self.bokeh_figure.title.text = self.current_title

        else:
            try:
                self.create_bokeh_img()
                if self.overlay_text:
                    self.overlay_text.glyph.text = ''
                    self.overlay_text.visible = False
                    self.overlay_text.update()

                self.bokeh_figure.title.text = self.current_title
            # should any error occur, we want to catch it, so don't
            # specify exception
            except:
                self.current_img_array = None

    def update_plot(self):

        '''Main plot update function. Generic elements of the plot are
        updated here where possible, and then the plot update function for
        the specific variable is called using the self.plot_funcs dictionary.
        
        '''

        self.update_funcs[self.current_var]()
        if self.use_mpl_title:
            self.current_axes.set_title(self.current_title)
        self.current_figure.canvas.draw_idle()
        if not self.async:
            self.update_bokeh_img_plot_from_fig()
        if self.stats_widget:
            self.update_stats_widget()

    def create_stats_widget(self):

        '''

        '''

        self.stats_widget = bokeh.models.widgets.Div(text=self.stats_string,
                                                     height=200,
                                                     width=400,
                                                     )
        return self.stats_widget

    def create_colorbar_widget(self):

        '''

        '''

        colorbar_html = "<img src='" + self.app_path + "/static/" + \
                        self.colorbar_link + "'\>"
            
        self.colorbar_widget = bokeh.models.widgets.Div(text=colorbar_html,
                                                        height=100,
                                                        width=800,
                                                        )
        return self.colorbar_widget

    def update_stats_widget(self):

        '''

        '''

        print('Updating stats widget')

        try:
            self.stats_widget.text = self.stats_string
        except AttributeError as e1:
            print('Unable to update stats as stats widget not initiated')

    def update_colorbar_widget(self):

        '''

        '''

        self.colorbar_link = self.current_var + '_colorbar.png'
        colorbar_html = "<img src='" + self.app_path + "/static/" + \
                        self.colorbar_link + "'\>"

        print(colorbar_html)

        try:
            self.colorbar_widget.text = colorbar_html
        except AttributeError as e1:
            print('Unable to update colorbar as colorbar widget not initiated')

    @forest.util.timer
    def set_data_time(self, new_time):

        '''

        '''

        print('selected new time {0}'.format(new_time))

        self.current_time = new_time
<<<<<<< HEAD
        # self.update_plot()
=======
>>>>>>> 77455310
        self.create_matplotlib_fig()
        if not self.async:
            self.update_bokeh_img_plot_from_fig()
            if self.stats_widget:
                self.update_stats_widget()
            if self.colorbar_widget:
                self.update_colorbar_widget()

    def set_var(self, new_var):

        '''

        '''

        print('selected new var {0}'.format(new_var))

        self.current_var = new_var
        self.create_matplotlib_fig()
        if not self.async:
            self.update_bokeh_img_plot_from_fig()
            if self.stats_widget:
                self.update_stats_widget()
            if self.colorbar_widget:
                self.update_colorbar_widget()

    def do_doc_update(self):
        self.update_bokeh_img_plot_from_fig()
        if self.stats_widget:
            self.update_stats_widget()
        if self.colorbar_widget:
            self.update_colorbar_widget()

    def set_region(self, new_region):

        '''Event handler for a change in the selected plot region.

        '''

        print('selected new region {0}'.format(new_region))

        self.current_region = new_region
        self.data_bounds = self.region_dict[self.current_region]
        self.create_matplotlib_fig()
        if not self.async:
            self.update_bokeh_img_plot_from_fig()
            if self.stats_widget:
                self.update_stats_widget()

    def set_config(self, new_config):

        '''Function to set a new value of config and do an update

        '''

        print('setting new config {0}'.format(new_config))
        self._set_config_value(new_config)
        self.create_matplotlib_fig()
        if not self.async:
            self.update_bokeh_img_plot_from_fig()
            if self.stats_widget:
                self.update_stats_widget()

    def set_dataset(self, new_dataset, new_model_run_time):
        self.dataset = new_dataset
        self.model_run_time = new_model_run_time
        self.create_matplotlib_fig()
        if not self.async:
            self.update_bokeh_img_plot_from_fig()
            if self.stats_widget:
                self.update_stats_widget()

    def set_selected_point(self, latitude, longitude):
        self.selected_point = (latitude, longitude)
        if not self.async:

            if self.stats_widget:
                current_data = \
                    self.get_data(self.stats_data_var[self.current_var])
                self.update_stats(current_data)
                self.update_stats_widget()


    def link_axes_to_other_plot(self, other_plot):

        '''

        '''

        try:
            self.bokeh_figure.x_range = other_plot.bokeh_figure.x_range
            self.bokeh_figure.y_range = other_plot.bokeh_figure.y_range
        except:
            print('bokeh plot linking failed.')


class ForestTimeSeries():
    """
    Class representing a time series plot. Unlike a map based plot, where
    each plot represents a single dataset, the timeseries plot plot several
    datasets together in the same plot for comparison purposes.
    """
    def __init__(self,
                 datasets,
                 model_run_time,
                 selected_point,
                 current_var):
        """

        :param datasets: A dictionary object of datasets
        :param model_run_time: A string representing the model run to be
                               displayed. All configs for the given model run
                               will be displayed on the timeseries graph.
        :param selected_point: The lat/long coordinates of the point to
                               display the timeseries for.
        :param current_var: The current variable to be displyed
                            e.g. precipitation
        """
        self.datasets = datasets
        self.model_run_time = model_run_time
        self.current_point = selected_point
        self.current_fig = None
        self.current_var = current_var
        self.cds_dict = {}

        self.placeholder_data = {'x_values': [0.0,1.0],
                                 'y_values': [0.0,0.0]}


    def __str__(self):
        """

        :return: A string describing the class.
        """
        return 'Class representing a time series plot in the forest tool'

    def create_plot(self):
        """
        Create the timeseries plot in a bokeh figure. This is where the actual
        work is done.
        :return: A bokeh figure object containing the timeseries plot.
        """
        self.current_fig = bokeh.plotting.figure(tools=BOKEH_TOOLS_LIST)
        self.bokeh_lines = {}
        self.cds_list = {}
        for ds_name in self.datasets.keys():
            current_ds = self.datasets[ds_name]['data']
            times1 = current_ds.get_times(self.current_var)
            times1 = times1 - times1[0]
            var_cube = \
                current_ds.get_timeseries(self.current_var,
                                          self.current_point)
            if var_cube:
                var_values = var_cube.data

                data1 = {'x_values': times1,
                         'y_values': var_values}

                ds_source = bokeh.models.ColumnDataSource(data=data1)

                ds_line_plot = self.current_fig.line(x='x_values',
                                                     y='y_values',
                                                     source=ds_source,
                                                     name=ds_name)
            else:
                ds_source = \
                    bokeh.models.ColumnDataSource(data=self.placeholder_data)
                ds_line_plot = self.current_fig.line(x='x_values',
                                                     y='y_values',
                                                     source=ds_source,
                                                     name=ds_name)

            self.cds_dict[ds_name] = ds_source
            self.bokeh_lines[ds_name] = ds_line_plot

        self._update_fig_title()

        return self.current_fig

    def _update_plot(self):
        """
        Update the bokeh figure with a new timeseries plot. This is called by
        functions that are called to change an input, and should not be called
        by a user directly.
        :return:
        """
        for ds_name in self.datasets.keys():
            if self.cds_dict[ds_name] is not None:
                current_ds = self.datasets[ds_name]['data']
                times1 = current_ds.get_times(self.current_var)
                times1 = times1 - times1[0]
                var_cube = \
                    current_ds.get_timeseries(self.current_var,
                                              self.current_point)

                if var_cube is not None:
                    var_values = var_cube.data

                    data1 = {'x_values': times1,
                         'y_values': var_values}

                    self.cds_dict[ds_name].data = data1
                else:
                    self.cds_dict[ds_name].data = self.placeholder_data
        self._update_fig_title()

    def _update_fig_title(self):
        """
        Update the title of the bokeh figure.
        :return: No return.
        """
        fig_title = 'Plotting variable {var} for model run {mr}'
        fig_title = fig_title.format(var=self.current_var,
                                     mr=str(self.model_run_time))
        self.current_fig.title.text = fig_title

    def set_var(self, new_var):
        """
        Set the timeseries to display the
        :param new_var: The new variable to be displayed.
        :return: No return value
        """
        self.current_var = new_var
        self._update_plot()

    def set_selected_point(self, latitude, longitude):
        """
        Set a new location for the timeseries display.
        :param latitude: Latitude of the location to display.
        :param longitude: longitude of the location to display.
        :return: No return value.
        """
        self.current_point = (latitude, longitude)
        self._update_plot()

    def set_data_time(self, new_time):
        """
        This function is provided for a consistent interface with other plot
        classes, but does nothing.
        """
        pass

    def set_dataset(self, new_dataset, new_model_run_time):
        """
        Set a new model run as the input to the timeseries.
        :param new_dataset: The dictionary representing the new model run
                            dataset.
        :param new_model_run_time: A string representing the model run time.
        :return: No return value.
        """
        self.datasets = new_dataset
        self.model_run_time = new_model_run_time<|MERGE_RESOLUTION|>--- conflicted
+++ resolved
@@ -17,13 +17,9 @@
 import forest.util
 import forest.data
 
-<<<<<<< HEAD
 import iris.analysis
 
 BOKEH_TOOLS_LIST = ['pan','wheel_zoom','reset','save','box_zoom','hover']
-=======
-BOKEH_TOOLS_LIST = ['pan','wheel_zoom','reset','save','box_zoom']
->>>>>>> 77455310
 
 class MissingDataError(Exception):
     def __init__(self, config, var, time):
@@ -800,14 +796,6 @@
 
         return self.bokeh_figure
 
-<<<<<<< HEAD
-    @forest.util.timer
-    def create_matplotlib_fig(self):
-
-        '''
-
-        '''
-=======
     @functools.lru_cache(maxsize=32)
     def _do_mpl_plotting(self,
                          current_var,
@@ -815,8 +803,7 @@
                          current_config,
                          current_region,
                          ):
-        #execute plotting using process pool executor for true multiprocessing
->>>>>>> 77455310
+        #TODO: execute plotting using process pool executor for true multiprocessing
         self.current_figure = matplotlib.pyplot.figure(self.figure_name,
                                                        figsize=self.current_figsize)
         self.current_figure.clf()
@@ -841,8 +828,26 @@
                                              orientation='horizontal')
 
             self.current_figure.canvas.draw()
-
-<<<<<<< HEAD
+            img_array = forest.util.get_image_array_from_figure(
+                self.current_figure)
+
+        stats = self.stats_string
+        title = self.current_title
+        return (img_array, stats, title)
+
+    @forest.util.timer
+    def create_matplotlib_fig(self):
+        '''
+
+        '''
+        (self.current_img_array,
+        self.stats_string,
+        self.current_title) = self._do_mpl_plotting(self.current_var,
+                                                    self.current_time,
+                                                    self.current_config,
+                                                    self.current_region,
+                                                    )
+
     def _setup_tools(self):
         self.bokeh_tools = dict([(k1,None) for k1 in BOKEH_TOOLS_LIST])
         if 'pan' in BOKEH_TOOLS_LIST:
@@ -866,34 +871,7 @@
         self.active_bokeh_tools['inspect'] = self.bokeh_tools['hover']
         self.active_bokeh_tools['scroll'] = self.bokeh_tools['wheel_zoom']
         self.active_bokeh_tools['tap'] = None
-
-
-
-
-    def create_bokeh_img_plot_from_fig(self):
-=======
-            img_array = forest.util.get_image_array_from_figure(
-                self.current_figure)
-
-        stats = self.stats_string
-        title = self.current_title
-        return (img_array, stats, title)
-
-    @forest.util.timer
-    def create_matplotlib_fig(self):
->>>>>>> 77455310
-
-        '''
-
-        '''
-        (self.current_img_array,
-        self.stats_string,
-        self.current_title) = self._do_mpl_plotting(self.current_var,
-                                                    self.current_time,
-                                                    self.current_config,
-                                                    self.current_region,
-                                                    )
-
+        
     @forest.util.timer
     def create_bokeh_img_plot_from_fig(self):
 
@@ -1080,10 +1058,6 @@
         print('selected new time {0}'.format(new_time))
 
         self.current_time = new_time
-<<<<<<< HEAD
-        # self.update_plot()
-=======
->>>>>>> 77455310
         self.create_matplotlib_fig()
         if not self.async:
             self.update_bokeh_img_plot_from_fig()
