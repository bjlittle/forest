--- conflicted
+++ resolved
@@ -1,9 +1,6 @@
 *.tfstate*
 .terraform/*
-<<<<<<< HEAD
 *.pyc
-=======
 *~
 *.pyc
-__pycache__
->>>>>>> e22c71f3
+__pycache__